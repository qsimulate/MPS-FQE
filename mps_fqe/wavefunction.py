--- conflicted
+++ resolved
@@ -240,7 +240,6 @@
         return functools.reduce(lambda x, y: numpy.tensordot(x, y, axes=1),
                                 self.tensors)
 
-<<<<<<< HEAD
     def scale(self, sval: complex) -> None:
         """ Scale each configuration space by the value sval
 
@@ -250,20 +249,8 @@
         # TODO: make sure this is legit
         self.tensors[0] = sval*self.tensors[0]
 
-    def rdm(self, string: str, brawfn: Optional["MPSWavefunction"] = None
-            ) -> Union[complex, numpy.ndarray]:
-        rank = len(string.split()) // 2
-        if rank > 3:
-            raise ValueError("RDM is only implemented up to 3 bodies.")
-        if brawfn is not None:
-            raise ValueError("Transition rdm is not implemented yet.")
-        if len(string.split()) % 2 != 0:
-            raise ValueError("RDM must have even number of operators.")
-
-=======
     def rdm(self, string: str, brawfn: Optional["MPSWavefunction"] = None,
             block2: bool = False) -> Union[complex, numpy.ndarray]:
->>>>>>> 71e644c0
         # Get an individual rdm element
         if any(char.isdigit() for char in string):
             mpo = mpo_from_fqe_hamiltonian(
