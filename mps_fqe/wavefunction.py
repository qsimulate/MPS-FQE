import os
import functools
import itertools
import tempfile
from typing import List, Union, Optional, Tuple

import numpy
import fqe
from fqe.hamiltonians.hamiltonian import Hamiltonian as FqeHamiltonian
from fqe.hamiltonians.sparse_hamiltonian import SparseHamiltonian
from openfermion import FermionOperator
from pyblock3.algebra.flat import FlatSparseTensor
from pyblock3.algebra.mps import MPS, MPSInfo
from pyblock3.algebra.mpe import MPE, CachedMPE
from pyblock3.algebra.integrate import rk4_apply
from pyblock3.algebra.symmetry import SZ
from pyblock3.block2.io import MPSTools, MPOTools
from pyblock3.fcidump import FCIDUMP
from pyblock3.hamiltonian import Hamiltonian
from pyblock2.driver.core import DMRGDriver, SymmetryTypes
from mps_fqe import utils
from mps_fqe.hamiltonian import mpo_from_fqe_hamiltonian


def decompose_mps(fci_tensor: FlatSparseTensor) -> List[FlatSparseTensor]:
    tensors = []

    while fci_tensor.ndim > 3:
        u, s, v = fci_tensor.tensor_svd(2, pattern="+"
                                        * (fci_tensor.ndim - 1) + "-")
        tensors.append(u)
        fci_tensor = numpy.tensordot(numpy.diag(s), v, axes=1)
    tensors.append(fci_tensor)

    return tensors


class MPSWavefunction(MPS):
    @classmethod
    def from_fqe_wavefunction(cls,
                              fqe_wfn: fqe.Wavefunction,
                              max_bond_dim: Optional[int] = None,
                              cutoff: Optional[float] = None,
                              **kwargs) \
            -> "MPSWavefunction":
        # Get default pyblock options if not provided
        max_bond_dim = _default_pyblock_opts["max_bond_dim"] \
            if max_bond_dim is None else max_bond_dim
        cutoff = _default_pyblock_opts["cutoff"] \
            if cutoff is None else cutoff
        opts = {
            'max_bond_dim': max_bond_dim,
            'cutoff': cutoff
        }
        # Get default fqe options if not provided

        sectors = fqe_wfn.sectors()

        def get_fci_FlatSparseTensor(sectors):
            if not sectors:
                return None

            n_blocks = sum(fqe_wfn.get_coeff(sector).size
                           for sector in sectors)
            ndim = fqe_wfn.norb()
            physical_q_labels = list(map(SZ.to_flat,
                                         [SZ(0, 0, 0),
                                          SZ(1, 1, 0),
                                          SZ(1, -1, 0),
                                          SZ(2, 0, 0)]))

            shapes = numpy.ones((n_blocks, ndim + 2), dtype=numpy.uint32)

            q_labels = []
            data_array = []

            for sector in sectors:
                alpha_str = fqe_wfn.sector(sector).get_fcigraph()\
                                                  .string_alpha_all()\
                                                  .astype(int)
                beta_str = fqe_wfn.sector(sector).get_fcigraph()\
                                                 .string_beta_all()\
                                                 .astype(int)
                alpha_occ = numpy.array(
                    [tuple(reversed(bin(1 << ndim | x)[3:]))
                     for x in alpha_str], dtype=numpy.uint32)
                beta_occ = numpy.array(
                    [tuple(reversed(bin(1 << ndim | x)[3:]))
                     for x in beta_str], dtype=numpy.uint32)

                q_labels_temp = alpha_occ[:, None, :]\
                    + 2 * beta_occ[None, :, :]
                q_label = numpy.array(
                    [physical_q_labels[i] for i in
                     q_labels_temp.flatten()]).reshape(-1, ndim)

                fermionic_sign = utils.fqe_sign_change(fqe_wfn.sector(sector))
                data_array.append((fermionic_sign
                                   * fqe_wfn.get_coeff(sector)).flatten())

                vacuum = numpy.ones(len(q_label)) * SZ(0, 0, 0).to_flat()
                target = numpy.ones(len(q_label)) * SZ(sector[0],
                                                       sector[1],
                                                       0).to_flat()
                q_labels.append(numpy.hstack((vacuum[:, None],
                                              q_label,
                                              target[:, None])))

            q_labels_arr = numpy.vstack(q_labels)
            data = numpy.concatenate(data_array)

            return FlatSparseTensor(q_labels_arr, shapes, data)

        fci_tensor = get_fci_FlatSparseTensor(sectors)
        tensors = decompose_mps(fci_tensor)

        return cls(tensors=tensors, opts=opts)

    def to_fqe_wavefunction(self,
                            broken: Optional[Union[List[str], str]] = None)\
            -> fqe.Wavefunction:
        """This is quite a memory intensive function.
        Will fail for all but the smallest MPS's."""
        fci_tensor = self.get_FCITensor()
        norb = fci_tensor.ndim - 2
        sectors = tuple(map(SZ.from_flat, set(fci_tensor.q_labels[:, -1])))

        param = tuple((sector.n, sector.twos, norb) for sector in sectors)
        fqe_wfn = fqe.Wavefunction(param, broken)

        for qlabel, shape, data in zip(fci_tensor.q_labels,
                                       fci_tensor.shapes,
                                       fci_tensor.data):
            assert numpy.prod(shape) == 1
            qlabel = tuple(SZ.from_flat(x) for x in qlabel)
            sector = fqe_wfn.sector((qlabel[-1].n, qlabel[-1].twos))
            astring = sum(2 ** n if x in (SZ(1, 1, 0), SZ(2, 0, 0))
                          else 0 for n, x in enumerate(qlabel[1:-1]))
            bstring = sum(2 ** n if x in (SZ(1, -1, 0), SZ(2, 0, 0))
                          else 0 for n, x in enumerate(qlabel[1:-1]))
            aindx = sector.get_fcigraph().index_alpha(astring)
            bindx = sector.get_fcigraph().index_beta(bstring)
            sector.coeff[aindx, bindx] = data

        for sector in fqe_wfn.sectors():
            coeff = fqe_wfn.get_coeff(sector)
            coeff *= utils.fqe_sign_change(fqe_wfn.sector(sector))

        return fqe_wfn

    @classmethod
    def from_pyblock3_mps(cls,
                          mps: MPS,
                          max_bond_dim: Optional[int] = None,
                          cutoff: Optional[float] = None,
                          **kwargs) -> "MPSWavefunction":
        # Use MPS object pyblock opts if not provided
        max_bond_dim = mps.opts["max_bond_dim"] if max_bond_dim is None \
            else max_bond_dim
        cutoff = mps.opts["cutoff"] if cutoff is None else cutoff
        pyblock_opts = {
            'max_bond_dim': max_bond_dim,
            'cutoff': cutoff
        }

        return cls(tensors=mps.tensors, opts=pyblock_opts)

    def print_wfn(self) -> None:
        for ii, tensor in enumerate(self.tensors):
            print(f"TENSOR {ii}")
            print(tensor)

        print("BOND DIMENSIONS")
        print(self.show_bond_dims())

    def norb(self) -> int:
        return self.n_sites

    def canonicalize(self, center) -> "MPSWavefunction":
        return self.from_pyblock3_mps(super().canonicalize(center))

    def compress(self, **opts) -> Tuple["MPSWavefunction", float]:
        mps, merror = super().compress(**opts)
        return self.from_pyblock3_mps(mps, opts["max_bond_dim"],
                                      opts["cutoff"]), merror

    def apply_linear(self,
                     mpo: MPS,
                     n_sweeps: int = 4,
                     cutoff: float = 0.0) -> "MPSWavefunction":
        bra = self.copy()
        mps = self.copy()
        bdim = self.opts['max_bond_dim']
        noises = [0.0]
        bdims = [bdim]

        MPE(bra, mpo - mpo.const, mps).linear(
            bdims=bdims, noises=noises,
            cg_thrds=None, iprint=0, n_sweeps=n_sweeps, tol=cutoff)
        bra += mpo.const*mps
        return type(self)(tensors=bra.tensors, opts=self.opts)

    def apply_exact(self, mpo: MPS) -> "MPSWavefunction":
        mps = self.copy()
        mps = mpo @ mps + 0*mps

        # It may still be possible to get an integer zero here.
        # For now, we raise a RuntimeError
        if isinstance(mps, int):
            assert mps == 0
            raise RuntimeError("Integer zero obtained when applying MPO")

        return type(self)(tensors=mps.tensors, opts=self.opts)

    def apply(self,
              hamiltonian: Union[FqeHamiltonian, MPS],
              exact: bool = True) -> "MPSWavefunction":
        if isinstance(hamiltonian, FqeHamiltonian):
            hamiltonian = mpo_from_fqe_hamiltonian(hamiltonian,
                                                   n_sites=self.n_sites)
        if hamiltonian.n_sites != self.n_sites:
            raise ValueError('Hamiltonian has incorrect size:'
                             + ' expected {}'.format(self.n_sites)
                             + ' provided {}'.format(hamiltonian.n_sites))

        if exact:
            return self.apply_exact(hamiltonian)
        return self.apply_linear(hamiltonian)

    def transform(self):
        pass

    def tddmrg(self,
               time: float,
               hamiltonian: MPS,
               **kwargs) -> "MPSWavefunction":
        # Use provided options or else use object's assigned options
        block2 = kwargs.get("block2", _default_fqe_opts["block2"])
        steps = kwargs.get("steps", _default_fqe_opts["steps"])
        n_sub_sweeps = kwargs.get("n_sub_sweeps", _default_fqe_opts["n_sub_sweeps"])
        cached = kwargs.get("cached", _default_fqe_opts["cached"])
        cutoff = kwargs.get("cutoff", _default_pyblock_opts["cutoff"])
        if block2:
            return self._block2_tddmrg(time=time, hamiltonian=hamiltonian,
                                       steps=steps, n_sub_sweeps=n_sub_sweeps,
                                       cutoff=cutoff, iprint=0)
        dt = time / steps
        mps = self.copy()

        mpe = CachedMPE(mps, hamiltonian, mps) if cached\
            else MPE(mps, hamiltonian, mps)
        bdim = mps.opts.get("max_bond_dim", -1)

        mpe.tddmrg(bdims=[bdim], dt=-dt * 1j, iprint=0, n_sweeps=steps,
                   normalize=False, n_sub_sweeps=n_sub_sweeps, cutoff=cutoff)

        mps += 0*self
        return type(self)(tensors=mps.tensors, opts=self.opts)

    def rk4_apply(self, time: float, hamiltonian: MPS,
                  **kwargs) -> "MPSWavefunction":
        # Use provided options or else use object's assigned options
        steps = kwargs.get("steps", _default_fqe_opts["steps"])
        dt = time / steps
        mps = self.copy()

        for ii in range(steps):
            mps = rk4_apply((-dt * 1j) * hamiltonian, mps)

        return type(self)(tensors=mps.tensors, const=self.const, opts=self.opts)

    def rk4_apply_linear(self,
                         time: float,
                         hamiltonian: MPS,
                         **kwargs) -> "MPSWavefunction":
        # Use provided options or else use object's assigned options
        steps = kwargs.get("steps", _default_fqe_opts["steps"])
        n_sub_sweeps = kwargs.get("n_sub_sweeps", _default_fqe_opts["n_sub_sweeps"])
        cutoff = kwargs.get("cutoff", _default_pyblock_opts["cutoff"])
        dt = -1.j * time / steps
        tmp = self.copy()
        mps = type(self)(tensors=tmp.tensors, opts=self.opts)
        for ii in range(steps):
            k1 = dt * mps.apply_linear(
                hamiltonian, n_sweeps=n_sub_sweeps, cutoff=cutoff)

            k2 = 0.5 * k1 + mps
            k2 = type(self)(tensors=k2.tensors, opts=mps.opts)
            k2 = dt * k2.apply_linear(
                hamiltonian, n_sweeps=n_sub_sweeps, cutoff=cutoff)

            k3 = 0.5 * k2 + mps
            k3 = type(self)(tensors=k3.tensors, opts=mps.opts)
            k3 = dt * k3.apply_linear(
                hamiltonian, n_sweeps=n_sub_sweeps, cutoff=cutoff)

            k4 = k3 + mps
            k4 = type(self)(tensors=k4.tensors, opts=mps.opts)
            k4 = dt * k4.apply_linear(
                hamiltonian, n_sweeps=n_sub_sweeps, cutoff=cutoff)

            mps = mps + (k1 + 2*k2 + 2*k3 + k4)/6
            mps = type(self)(tensors=mps.tensors, opts=mps.opts)

        return type(self)(tensors=mps.tensors, opts=self.opts)

    def time_evolve(self,
                    time: float,
                    hamiltonian: Union[FqeHamiltonian, MPS],
                    inplace: bool = False,
                    **kwargs) -> "MPSWavefunction":
        # Use provided options or else use object's assigned options
        method = kwargs.get("method", _default_fqe_opts["method"])
        options = kwargs.copy()

        if isinstance(hamiltonian, FqeHamiltonian):
            hamiltonian = mpo_from_fqe_hamiltonian(hamiltonian,
                                                   n_sites=self.n_sites)
        if method.lower() == "tddmrg":
            return self.tddmrg(time, hamiltonian, **options)
        if method.lower() == "rk4":
            return self.rk4_apply(time, hamiltonian, **options)
        if method.lower() == "rk4-linear":
            return self.rk4_apply_linear(time, hamiltonian, **options)
        raise ValueError(
            "method needs to be 'tddmrg', 'rk4', or 'rk4-linear',"
            f" '{method}' given")

    def expectationValue(self, hamiltonian: MPS,
                         brawfn: Optional["MPSWavefunction"] = None) -> float:
        bra = self if brawfn is None else brawfn
        if isinstance(hamiltonian, FqeHamiltonian):
            hamiltonian = mpo_from_fqe_hamiltonian(hamiltonian,
                                                   n_sites=self.n_sites)
        return MPE(bra, hamiltonian, self)[0:2].expectation

    def get_FCITensor(self) -> FlatSparseTensor:
        return functools.reduce(lambda x, y: numpy.tensordot(x, y, axes=1),
                                self.tensors)

    def scale(self, sval: complex) -> None:
        """ Scale each configuration space by the value sval

        Args:
            sval (complex): value to scale by
        """
        self.tensors[0] = sval*self.tensors[0]

    def rdm(self, string: str, brawfn: Optional["MPSWavefunction"] = None,
            block2: Optional[bool] = None) -> Union[complex, numpy.ndarray]:
        block2 = _default_fqe_opts["block2"] if block2 is None else block2
        # Get an individual rdm element
        if any(char.isdigit() for char in string):
            mpo = mpo_from_fqe_hamiltonian(
                SparseHamiltonian(FermionOperator(string)),
                n_sites=self.n_sites)
            return self.expectationValue(mpo, brawfn)

        rank = len(string.split()) // 2
        if len(string.split()) % 2 != 0:
            raise ValueError("RDM must have even number of operators.")
        if block2:
            if brawfn is not None:
                raise ValueError("Transition density not implemented \
                with block2 driver.")
            return self._block2_rdm(rank)
        # Get the entire rdm
        if rank == 1:
            return self._get_rdm1(brawfn)
        if rank == 2:
            return self._get_rdm2(brawfn)
        if rank == 3:
            return self._get_rdm3(brawfn)
        raise ValueError("RDM is only implemented up to 3pdm.")

    def _get_rdm1(self, brawfn):
        rdm1 = numpy.zeros((self.n_sites, self.n_sites), dtype=complex)
        for isite in range(self.n_sites):
            for jsite in range(isite+1):
                mpo = utils.one_body_projection_mpo(isite, jsite,
                                                    self.n_sites)
                rdm1[isite, jsite] = self.expectationValue(mpo,
                                                           brawfn=brawfn)
        return rdm1 + numpy.tril(rdm1, -1).transpose().conjugate()

    def _get_rdm2(self, brawfn):
        rdm2 = numpy.zeros((self.n_sites, self.n_sites,
                            self.n_sites, self.n_sites), dtype=complex)
        for isite, jsite, ksite, lsite in itertools.product(
                range(self.n_sites), repeat=4):
            mpo = utils.two_body_projection_mpo(isite, jsite,
                                                ksite, lsite,
                                                self.n_sites)
            rdm2[isite, jsite, ksite, lsite] = \
                self.expectationValue(mpo, brawfn)
        return rdm2

    def _get_rdm3(self, brawfn):
        rdm3 = numpy.zeros((self.n_sites, self.n_sites,
                            self.n_sites, self.n_sites,
                            self.n_sites, self.n_sites), dtype=complex)
        for isite, jsite, ksite, lsite, msite, nsite in itertools.product(
                range(self.n_sites), repeat=6):
            mpo = utils.three_body_projection_mpo(isite, jsite,
                                                  ksite, lsite,
                                                  msite, nsite,
                                                  self.n_sites)
            rdm3[isite, jsite, ksite, lsite, msite, nsite] = \
                self.expectationValue(mpo, brawfn)
        return rdm3

    def _block2_rdm(self, rank):
        if rank > 3:
            raise ValueError("Only implemented up to 3pdm.")
        with tempfile.TemporaryDirectory() as temp_dir:
            os.environ['TMPDIR'] = str(temp_dir)
            driver = DMRGDriver(scratch=os.environ['TMPDIR'],
                                symm_type=SymmetryTypes.SZ | SymmetryTypes.CPX,
                                n_threads=3)
            driver.initialize_system(n_sites=self.n_sites,
                                     orb_sym=[0]*self.n_sites)
            b2mps = MPSTools.to_block2(self, save_dir=driver.scratch)
            if rank == 1:
                rdm = numpy.sum(driver.get_1pdm(b2mps), axis=0)
            elif rank == 2:
                b2rdm = driver.get_2pdm(b2mps)
                rdm = b2rdm[0] + b2rdm[2] \
                    - (numpy.einsum("ijlk", b2rdm[1])
                       + numpy.einsum("jikl", b2rdm[1]))
            elif rank == 3:
                b2rdm = driver.get_3pdm(b2mps)
                rdm = b2rdm[0] + b2rdm[3] \
                    + numpy.einsum("ijklmn->ijkmnl", b2rdm[1]) \
                    + numpy.einsum("ijklmn->ikjmln", b2rdm[1]) \
                    + numpy.einsum("ijklmn->kijlmn", b2rdm[1]) \
                    + numpy.einsum("ijklmn->ijknlm", b2rdm[2]) \
                    + numpy.einsum("ijklmn->jiklnm", b2rdm[2]) \
                    + numpy.einsum("ijklmn->jkilmn", b2rdm[2])
        return rdm

    def _block2_tddmrg(self, time: float, hamiltonian: MPS, **kwargs):
        # Gather all options
        steps = kwargs.get("steps", _default_fqe_opts["steps"])
        n_sub_sweeps = kwargs.get("n_sub_sweeps", _default_fqe_opts["n_sub_sweeps"])
        add_noise = kwargs.get("add_noise", _default_fqe_opts["add_noise"])

        bdim = self.opts["max_bond_dim"]
        cutoff = kwargs.get("cutoff", _default_pyblock_opts["cutoff"])

        iprint = kwargs.get("iprint", 0)
        normalize = kwargs.get("normalize", False)

        dt = time / steps
        # Make MPS complex if not already and if doing real time propagation
        if not numpy.iscomplexobj(self.tensors[0].data) and time.real != 0:
            for i in range(self.n_sites):
                self.tensors[i].data = self.tensors[i].data.astype(complex)

        # Avoid Pade issue by adding a negligible noise term
        if add_noise:
            hamiltonian = MPS(tensors=hamiltonian.tensors,
                              opts=hamiltonian.opts,
                              const=1E-20)
        if bdim == -1:
            bdim = 4 ** ((self.n_sites + 1) // 2)
        try:
            n_threads = int(os.environ['OMP_NUM_THREADS'])
        except KeyError:
            # OMP_NUM_THREADS is not set
            n_threads = 1

        with tempfile.TemporaryDirectory() as temp_dir:
            os.environ['TMPDIR'] = str(temp_dir)
            driver = DMRGDriver(scratch=os.environ['TMPDIR'],
                                symm_type=SymmetryTypes.SZ | SymmetryTypes.CPX,
                                n_threads=n_threads)
            driver.initialize_system(n_sites=self.n_sites,
                                     orb_sym=[0]*self.n_sites)
            b2mps = MPSTools.to_block2(self, save_dir=driver.scratch)
            b2mpo = MPOTools.to_block2(hamiltonian, use_complex=True)

            b2mps = driver.td_dmrg(b2mpo, b2mps, delta_t=dt*1j, n_steps=steps,
                                   bond_dims=[bdim],
                                   n_sub_sweeps=n_sub_sweeps,
                                   cutoff=cutoff, iprint=iprint,
                                   normalize_mps=normalize)
            mps = MPSTools.from_block2(b2mps).to_flat()

        return type(self)(tensors=mps.tensors, opts=self.opts)


def get_hf_mps(nele, sz, norbs, bdim,
               e0: float = 0.0,
               cutoff: float = 0.0,
               full: bool = True,
               occ: Optional[list[int]] = None) -> "MPSWavefunction":
    if (nele + abs(sz)) // 2 > norbs:
        raise ValueError(
            f"Electron number is too large (nele = {nele}, norb = {norbs})")
    if sz % 2 != nele % 2:
        raise ValueError(
            f"Spin (sz = {sz}) is incompatible with nele = {nele}")

    fd = FCIDUMP(pg='c1',
                 n_sites=norbs,
                 const_e=e0,
                 n_elec=nele,
                 twos=sz)
    nsocc = abs(sz)
    ndocc = (nele - nsocc) // 2
    nvirt = norbs - nsocc - ndocc
    assert nvirt >= 0
    if occ is None:
        occ = [2]*ndocc + [1]*nsocc + [0]*nvirt
    occd = occ.count(2)
    occs = occ.count(1)
    occv = occ.count(0)
    if occd != ndocc:
        raise ValueError(
            "Inconsistent doubly occupied orbitals: {occd} ({docc})")
    if occs != nsocc:
        raise ValueError(
            "Inconsistent singly occupied orbitals: {occs} ({socc})")
    if occv != nvirt:
        raise ValueError(
            "Inconsistent virtual orbitals: {occv} ({virt})")

    hamil = Hamiltonian(fd, flat=True)
    mps_info = MPSInfo(hamil.n_sites, hamil.vacuum, hamil.target, hamil.basis)
    mps_info.set_bond_dimension_occ(bdim, occ=occ)
    mps_wfn = MPS.ones(mps_info)
    if full:
        mps_info_full = MPSInfo(
            hamil.n_sites, hamil.vacuum, hamil.target, hamil.basis)
        mps_info_full.set_bond_dimension(bdim)
        mps_wfn += 0*MPS.ones(mps_info_full)
    return MPSWavefunction.from_pyblock3_mps(mps_wfn, max_bond_dim=bdim,
                                             cutoff=cutoff)


<<<<<<< HEAD
def get_random_mps(nele, sz, norbs, bdim,
                   e0: float = 0.0,
                   cutoff: float = 0.0):
    if (nele + abs(sz)) // 2 > norbs:
        raise ValueError(
            f"Electron number is too large (nele = {nele}, norb = {norbs})")
    if sz % 2 != nele % 2:
        raise ValueError(
            f"Spin (sz = {sz}) is incompatible with nele = {nele}")

    nsocc = abs(sz)
    ndocc = (nele - nsocc) // 2
    nvirt = norbs - nsocc - ndocc
    assert nvirt >= 0

    fd = FCIDUMP(pg='c1',
                 n_sites=norbs,
                 const_e=e0,
                 n_elec=nele,
                 twos=sz)
    hamil = Hamiltonian(fd, flat=True)
    mps_info = MPSInfo(hamil.n_sites, hamil.vacuum, hamil.target, hamil.basis)
    mps_info.set_bond_dimension(bdim)
    mps_wfn = MPS.random(mps_info)
    return MPSWavefunction.from_pyblock3_mps(mps_wfn, max_bond_dim=bdim,
                                             cutoff=cutoff)
=======
_default_fqe_opts = {
    "steps": 1,
    "n_sub_sweeps": 1,
    "method": "tddmrg",
    "cached": False,
    "block2": True,
    "add_noise": False
}


_default_pyblock_opts = {
    "cutoff": 1e-14,
    "max_bond_dim": -1
}
>>>>>>> d71144f1
<|MERGE_RESOLUTION|>--- conflicted
+++ resolved
@@ -538,7 +538,6 @@
                                              cutoff=cutoff)
 
 
-<<<<<<< HEAD
 def get_random_mps(nele, sz, norbs, bdim,
                    e0: float = 0.0,
                    cutoff: float = 0.0):
@@ -565,7 +564,8 @@
     mps_wfn = MPS.random(mps_info)
     return MPSWavefunction.from_pyblock3_mps(mps_wfn, max_bond_dim=bdim,
                                              cutoff=cutoff)
-=======
+
+
 _default_fqe_opts = {
     "steps": 1,
     "n_sub_sweeps": 1,
@@ -579,5 +579,4 @@
 _default_pyblock_opts = {
     "cutoff": 1e-14,
     "max_bond_dim": -1
-}
->>>>>>> d71144f1
+}